use crate::utils::center;
use cdktr_core::{
    get_server_tcp_uri, ClientResponseMessage, PrincipalAPI, API, CDKTR_DEFAULT_TIMEOUT,
};
use ratatui::{
    buffer::Buffer,
    layout::{Constraint, Direction, Layout, Rect},
    style::{Color, Style, Stylize},
    widgets::{Block, Paragraph, Widget},
};
use std::env;

pub struct RenderConfig {
    title: &'static str,
    description: &'static str,
    msg: String,
    resp: String,
}

pub trait APIAction {
    /// Format the message to be sent to the server using the struct implementing this trait
    /// and return the PrincipalAPI enum variant to be used to send the message.
    fn format_msg(&self) -> Result<PrincipalAPI, String>;

    /// Get the factory configuration for the action pane.
    /// This is used to render the action pane.
    fn get_render_config(&self) -> RenderConfig;

    /// Send the message to the server and return the response as
    /// a raw string
    async fn send_msg(&mut self) -> String {
        let msg = match self.format_msg() {
            Ok(msg) => msg,
            Err(e) => return e,
        };
        let cdkr_principal_host = env::var("CDKTR_PRINCIPAL_HOST").unwrap_or("0.0.0.0".to_string());
        let cdkr_principal_port = env::var("CDKTR_PRINCIPAL_PORT");
        let cdkr_principal_port = match cdkr_principal_port {
            Ok(port) => port,
            Err(_) => {
                return ClientResponseMessage::ServerError(
                    "Environment variable CDKTR_PRINCIPAL_PORT not set".to_string(),
                )
                .into()
            }
        };
        let cdkr_principal_port = cdkr_principal_port.parse::<usize>();
        let cdkr_principal_port = match cdkr_principal_port {
            Ok(port) => port,
            Err(_) => {
                return ClientResponseMessage::ServerError(
                    "CDKTR_PRINCIPAL_PORT is not a valid port number".to_string(),
                )
                .into()
            }
        };
        let uri = get_server_tcp_uri(&cdkr_principal_host, cdkr_principal_port);
        let result = msg.send(&uri, CDKTR_DEFAULT_TIMEOUT).await;
        match result {
            Ok(response) => response.into(),
            Err(e) => ClientResponseMessage::NetworkError(e.to_string()).into(),
        }
    }
}

/// macro to create the action panes.
/// This is required to create each struct that will be used to render the action panes.
macro_rules! create_action {
    ($title:expr, $api_variant:ident, $desc:expr) => {
        #[derive(Debug, Clone)]
        pub struct $api_variant {
            resp: String,
            msg: String,
        }

        impl $api_variant {
            fn new() -> Self {
                Self {
                    resp: "".to_string(),
<<<<<<< HEAD
                    param_str: $title.to_string(),
=======
                    msg: $title.to_string(),
>>>>>>> ec189d40
                }
            }
        }

        impl APIAction for $api_variant {
            fn format_msg(&self) -> Result<PrincipalAPI, String> {
                let parse_result = PrincipalAPI::try_from($title.to_string());
                match parse_result {
                    Ok(api) => Ok(api),
                    Err(e) => Err(e.to_string()),
                }
            }

            fn get_render_config(&self) -> RenderConfig {
                RenderConfig {
                    title: $title,
                    description: $desc,
                    msg: self.msg.clone(),
                    resp: self.resp.clone(),
                }
            }
        }

        impl Widget for $api_variant {
            fn render(self, area: Rect, buf: &mut Buffer)
            where
                Self: Sized,
            {
                let config = self.get_render_config();
                pane_factory_render(area, buf, config)
            }
        }
    };
}

/// macro to create the action panes.
/// This is required to create the action panes and the action handler enum
/// that will be used to render each pane. This is needed because the Widget trait
/// requires a Sized type to be passed to it. This means that simply using Box<dyn Widget>
/// will not work as the Widget trait is not object safe. So instead, we need to create
/// each action pane as a separate struct and then create an enum that will be used to
/// render its variant by also implmenting the Widget trait. As this is a lot of boilerplate
/// code and potentially error prone in ensuring that the enum and the struct are in sync,
/// this macro is used to automate the process.
macro_rules! create_actions {
    ($($title:expr, $api_variant:ident, $desc:expr);+ $(;)?) => {
        // note to self: the "$(;)?" is used to allow the macro to accept a trailing semicolon
        $(
            create_action!($title, $api_variant, $desc);
        )+

        #[derive(Debug, Clone)]
        pub enum ActionHandler {
            $($api_variant($api_variant),)+
        }

        impl Default for ActionHandler {
            fn default() -> Self {
                Self::from_str("PING")
            }
        }

        impl ActionHandler {
            pub fn from_str(s: &str) -> Self {
                match s {
                    $($title => Self::$api_variant($api_variant::new()),)+
                    o => panic!("Tried to render unimplemented action pane: {}", o),
                }
            }
            pub async fn act(&mut self) -> String {
                match self {
                    $(Self::$api_variant(action_widget) => action_widget.send_msg().await,)+
                }
            }
            pub fn update_resp(&mut self, resp: String) {
                match self {
                    $(Self::$api_variant(action_widget) => action_widget.resp = resp,)+
                }
            }
            // pub fn update_msg(&mut self, msg: String) {
            //     match self {
            //         $(Self::$api_variant(action_widget) => action_widget.msg = msg,)+
            //     }
            // }
        }

        impl Widget for ActionHandler {
            fn render(self, area: Rect, buf: &mut Buffer)
            where
                Self: Sized {
                match self {
                    $(Self::$api_variant(pane) => pane.render(area, buf),)+
                }
            }
        }

    };
}

pub const ACTIONS: [&'static str; 2] = ["PING", "LISTTASKS"];

create_actions!(
    "PING", Ping, "Ping the server to check if it is up";
    "LISTTASKS", ListTasks, "List all registered tasks on the server";
);

/// factory function used to create the action panes from configurations passed to them
/// from each action widget.
fn pane_factory_render(area: Rect, buf: &mut Buffer, config: RenderConfig) {
    // main layout
    let layout = Layout::default()
        .direction(Direction::Vertical)
        .constraints(vec![
            Constraint::Min(3), 
            Constraint::Min(3),
            Constraint::Percentage(100)])
        .split(area);

    // command description box
    Paragraph::new(config.description)
        .block(
            Block::bordered()
                .title(format!(" Description "))
                .border_style(Style::default().bold().fg(Color::LightGreen)),
        )
        .render(
            layout[0],
            buf,
        );

    // command parameter box
    Paragraph::new(config.msg)
        .block(
            Block::bordered()
                .title(format!(" ZMQ Message "))
                .border_style(Style::default().bold().fg(Color::LightYellow)),
        )
        .render(
            layout[1],
            buf,
        );

    // response box
    Paragraph::new(config.resp)
        .block(
            Block::bordered()
                .title(format!(" Response "))
                .border_style(Style::default().bold().fg(Color::LightMagenta)),
        )
        .render(
            layout[2],
            buf,
        );
}<|MERGE_RESOLUTION|>--- conflicted
+++ resolved
@@ -77,11 +77,7 @@
             fn new() -> Self {
                 Self {
                     resp: "".to_string(),
-<<<<<<< HEAD
-                    param_str: $title.to_string(),
-=======
                     msg: $title.to_string(),
->>>>>>> ec189d40
                 }
             }
         }
@@ -195,9 +191,10 @@
     let layout = Layout::default()
         .direction(Direction::Vertical)
         .constraints(vec![
-            Constraint::Min(3), 
             Constraint::Min(3),
-            Constraint::Percentage(100)])
+            Constraint::Min(3),
+            Constraint::Percentage(100),
+        ])
         .split(area);
 
     // command description box
@@ -207,10 +204,7 @@
                 .title(format!(" Description "))
                 .border_style(Style::default().bold().fg(Color::LightGreen)),
         )
-        .render(
-            layout[0],
-            buf,
-        );
+        .render(layout[0], buf);
 
     // command parameter box
     Paragraph::new(config.msg)
@@ -219,10 +213,7 @@
                 .title(format!(" ZMQ Message "))
                 .border_style(Style::default().bold().fg(Color::LightYellow)),
         )
-        .render(
-            layout[1],
-            buf,
-        );
+        .render(layout[1], buf);
 
     // response box
     Paragraph::new(config.resp)
@@ -231,8 +222,5 @@
                 .title(format!(" Response "))
                 .border_style(Style::default().bold().fg(Color::LightMagenta)),
         )
-        .render(
-            layout[2],
-            buf,
-        );
+        .render(layout[2], buf);
 }